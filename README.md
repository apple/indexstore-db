--- conflicted
+++ resolved
@@ -1,11 +1,9 @@
 # IndexStoreDB
 
-<<<<<<< HEAD
 
-IndexStoreDB is a source code indexing library. It provides a composable and efficient query API for looking up source code symbols, symbol occurrences, and relations. IndexStoreDB uses the libIndexStore library, which lives in [llvm-project](https://github.com/apple/llvm-project/tree/apple/main/clang/tools/IndexStore), for reading raw index data. Raw index data can be produced by compilers such as Clang and Swift using the `-index-store-path` option. IndexStoreDB enables efficiently querying this data by maintaining acceleration tables in a key-value database built with [LMDB](http://www.lmdb.tech/).
-=======
+
 IndexStoreDB is a source code indexing library. It provides a composable and efficient query API for looking up source code symbols, symbol occurrences, and relations. IndexStoreDB uses the libIndexStore library, which lives in [apple/llvm-project](https://github.com/apple/llvm-project/tree/apple/main/clang/tools/IndexStore), for reading raw index data. Raw index data can be produced by compilers such as Apple Clang and Swift using the `-index-store-path` option. IndexStoreDB enables efficiently querying this data by maintaining acceleration tables in a key-value database built with [LMDB](http://www.lmdb.tech/).
->>>>>>> c01ce7cf
+
 
 IndexStoreDB's data model is derived from libIndexStore. For more information about libIndexStore, and producing raw indexing data, see the [Indexing While Building](https://docs.google.com/document/d/1cH2sTpgSnJZCkZtJl1aY-rzy4uGPcrI-6RrUpdATO2Q/) whitepaper.
 
